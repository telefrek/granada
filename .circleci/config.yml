--- conflicted
+++ resolved
@@ -4,11 +4,7 @@
 
 # Adding the node orb
 orbs:
-<<<<<<< HEAD
   node: circleci/node@5.2.0
-=======
-  node: circleci/node@5.0.2
->>>>>>> 60f993b3
 
 # Define a job to be invoked later in a workflow.
 # See: https://circleci.com/docs/configuration-reference/#jobs
@@ -20,16 +16,8 @@
       - node/install-packages:
           pkg-manager: npm
       - run:
-          command: npm run test
-          name: Run tests
-      - run:
-<<<<<<< HEAD
           command: npm run ci
           name: Build app for publishing
-=======
-          command: npm run package
-          name: Build app
->>>>>>> 60f993b3
       - persist_to_workspace:
           root: ~/project
           paths:
